#!/bin/sh
cd ${0%/*} || exit 1    # run from this directory

# Source tutorial run functions
. $WM_PROJECT_DIR/bin/tools/RunFunctions

# Copy initial conditions
cp -rf 0.org 0

runApplication blockMesh
runApplication snappyHexMesh -overwrite
runApplication topoSet
<<<<<<< HEAD

#- If running parallel
# nProc=$(getNumberOfProcessors)
# runApplication decomposePar
# ls -d processor* | xargs -I {} rm -rf ./{}/0
# ls -d processor* | xargs -I {} cp -r 0.org ./{}/0
# runParallel pimpleFoam $nProc 
# runParallel vorticity  $nProc

#- If running serial
pimpleFoam | tee log.pimpleFoam
runApplication vorticity

#- If running parallel
# runApplication reconstructPar

python scripts/gensampledict.py
runApplication sample -latestTime
=======

if [ "$1" = "-parallel" ]
    then
    nProc=$(getNumberOfProcessors)
    runApplication decomposePar
    ls -d processor* | xargs -I {} rm -rf ./{}/0
    ls -d processor* | xargs -I {} cp -r 0.org ./{}/0
    runParallel pimpleFoam  $nProc
    runApplication reconstructPar
else
    runApplication pimpleFoam
fi
>>>>>>> 461546ce

runApplication vorticity
scripts/Allrun.post<|MERGE_RESOLUTION|>--- conflicted
+++ resolved
@@ -10,26 +10,6 @@
 runApplication blockMesh
 runApplication snappyHexMesh -overwrite
 runApplication topoSet
-<<<<<<< HEAD
-
-#- If running parallel
-# nProc=$(getNumberOfProcessors)
-# runApplication decomposePar
-# ls -d processor* | xargs -I {} rm -rf ./{}/0
-# ls -d processor* | xargs -I {} cp -r 0.org ./{}/0
-# runParallel pimpleFoam $nProc 
-# runParallel vorticity  $nProc
-
-#- If running serial
-pimpleFoam | tee log.pimpleFoam
-runApplication vorticity
-
-#- If running parallel
-# runApplication reconstructPar
-
-python scripts/gensampledict.py
-runApplication sample -latestTime
-=======
 
 if [ "$1" = "-parallel" ]
     then
@@ -42,7 +22,6 @@
 else
     runApplication pimpleFoam
 fi
->>>>>>> 461546ce
 
 runApplication vorticity
 scripts/Allrun.post