/*--------------------------------*- C++ -*----------------------------------*\
| =========                 |                                                 |
| \\      /  F ield         | OpenFOAM: The Open Source CFD Toolbox           |
|  \\    /   O peration     | Version:  2.4.x                                 |
|   \\  /    A nd           | Web:      www.OpenFOAM.org                      |
|    \\/     M anipulation  |                                                 |
\*---------------------------------------------------------------------------*/
FoamFile
{
    version     2.0;
    format      ascii;
    class       dictionary;
    location    "system";
    object      fvOptions;
}
// * * * * * * * * * * * * * * * * * * * * * * * * * * * * * * * * * * * * * //


turbine
{
    type            crossFlowTurbineALSource;
    active          on;
    selectionMode   cellSet; // cellSet || points || cellZone
    cellSet         turbine;

    crossFlowTurbineALSourceCoeffs
    {
        fieldNames          (U);
        origin              (0 0 0);
        axis                (0 0 1);    // Negative for opposite rotation
        rotorRadius         0.5;
        freeStreamVelocity  (1 0 0);
        tipSpeedRatio       1.9;
        tsrAmplitude        0.19;       // Amplitude for TSR oscillation
        tsrPhase            0.70;       // Angle of first peak (rad)
<<<<<<< HEAD
        rhoRef              1000;       // For calculating C_P, C_T, C_D
        
=======

>>>>>>> eff07e6d
        dynamicStall
        {
            active              on;
            dynamicStallModel   LeishmanBeddoesSGC;
            LeishmanBeddoesCoeffs
            {
                A1          0.3;        // Default = 0.3
                A2          0.7;        // Default = 0.7
                b1          0.14;       // Default = 0.14
                b2          0.53;       // Default = 0.53
                eta         0.95;       // Default = 0.95
                Tp          1.7;        // Default = 1.7
                Tf          3.0;        // Default = 3.0
                Tv          6.0;        // Default = 6.0
                Tvl         7.0;        // Default = 7.0
            }
            LeishmanBeddoes3GCoeffs
            {
                Tp          1.7;        // Default = 1.7
                Tf          3.0;        // Default = 3.0
                T1          20;         // Default = 20
                T2          4.5;        // Default = 4.5
                Tv          10.0;       // Default = 10.0
                Tvl         8.0;        // Default = 8.0
                A1          0.165;      // Default = 0.165
                A2          0.335;      // Default = 0.335
                A3          0.5;        // Default = 0.5
                eta         0.95;       // Default = 0.95
            }
            LeishmanBeddoesSGCCoeffs
            {
                Tp          1.7;        // Default = 1.7
                Tf          3.0;        // Default = 3.0
                TAlpha      6.25;
                alphaDS0DiffDeg 3.8;
                r0          0.01;
                Tv          11;
                Tvl         8.7;
                B1          0.5;
                eta         0.98;
                E0          0.16;
            }
        }

        flowCurvature
        {
            active              on;
            flowCurvatureModel  Goude; // Goude || MandalBurton
        }

        blades
        {
            blade1
            {
                writePerf   true;
                nElements   14;
                elementProfiles (NACA0020);
                elementData
                ( // axialDistance, radius, azimuth, chord, chordMount, pitch
                    (-0.5 0.5 0.0 0.14 0.5 0.0)
                    ( 0.5 0.5 0.0 0.14 0.5 0.0)
                );
                tipEffectLength 1e2;
                rootEffectLength $tipEffectLength;
            }
            blade2
            {
                $blade1;
                writePerf   false;
                azimuthalOffset 120.0;
            }
            blade3
            {
                $blade2;
                azimuthalOffset 240.0;
            }
        }

        struts
        {
            strut1
            {
                writePerf   true;
                nElements   6;
                elementProfiles (NACA0020);
                elementData
                ( // axialDistance, radius, azimuth, chord, chordMount, pitch
                    (0.0 0.05 0.0 0.14 0.3 0.0)
                    (0.0 0.5 0.0 0.14 0.3 0.0)
                );
            }
            strut2
            {
                $strut1;
                writePerf   false;
                azimuthalOffset 120.0;
            }
            strut3
            {
                $strut2;
                azimuthalOffset 240.0;
            }
        }

        shaft
        {
            nElements   20;
            elementProfiles (cylinder);
            elementData
            ( // axialDistance, diameter
                (-0.66 0.09)
                ( 0.66 0.09)
            );
        }

        profileData
        {
            NACA0020
            {
                // Re      1.6e5;
                data
                (   // alpha C_l C_d
                    #include "NACA0021_1.6e5"
                );
            }
            cylinder
            {
                data ((-180 0 1.1)(180 0 1.1));
            }
        }
    }
}

// ************************************************************************* //<|MERGE_RESOLUTION|>--- conflicted
+++ resolved
@@ -33,12 +33,8 @@
         tipSpeedRatio       1.9;
         tsrAmplitude        0.19;       // Amplitude for TSR oscillation
         tsrPhase            0.70;       // Angle of first peak (rad)
-<<<<<<< HEAD
         rhoRef              1000;       // For calculating C_P, C_T, C_D
-        
-=======
 
->>>>>>> eff07e6d
         dynamicStall
         {
             active              on;
