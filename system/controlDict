--- conflicted
+++ resolved
@@ -62,12 +62,7 @@
         functionObjectLibs ("libfieldFunctionObjects.so");
         enabled         true;
         timeStart       3.0;
-<<<<<<< HEAD
-        outputControl   runTime;
-        writeInterval   $endTime;
-=======
         outputControl   outputTime;
->>>>>>> 193123a4
         resetOnRestart  true;
         resetOnOutput   false;
 
@@ -86,23 +81,14 @@
                 prime2Mean  off;
                 base        time;
             }
-<<<<<<< HEAD
-            
+
             nuSgs
-=======
-
-            nut
->>>>>>> 193123a4
             {
                 mean        on;
                 prime2Mean  off;
                 base        time;
             }
-<<<<<<< HEAD
             
-=======
-
->>>>>>> 193123a4
             k
             {
                 mean        on;
