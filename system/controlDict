--- conflicted
+++ resolved
@@ -28,11 +28,7 @@
 
 writeControl    runTime;
 
-<<<<<<< HEAD
 writeInterval   0.01;
-=======
-writeInterval   0.02;
->>>>>>> 97b9741c
 
 writeFormat     binary;
 
@@ -68,7 +64,6 @@
         timeStart       3.0;
         outputControl   runTime;
         writeInterval   $endTime;
-        outputControl   outputTime;
         resetOnRestart  true;
         resetOnOutput   false;
 
@@ -87,10 +82,6 @@
                 prime2Mean  off;
                 base        time;
             }
-<<<<<<< HEAD
-            
-            nuSgs
-=======
 
             nuSgs
             {
@@ -98,9 +89,8 @@
                 prime2Mean  off;
                 base        time;
             }
-            
+
             k
->>>>>>> 97b9741c
             {
                 mean        on;
                 prime2Mean  off;
