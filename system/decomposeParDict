--- conflicted
+++ resolved
@@ -26,16 +26,5 @@
      order           xyz;
 }
 
-<<<<<<< HEAD
-method          hierarchical;
-
-hierarchicalCoeffs
-{
-    n           (1 1 2);
-    delta       0.001;
-    order       xyz;
-}
-=======
->>>>>>> 461546ce
 
 // ************************************************************************* //