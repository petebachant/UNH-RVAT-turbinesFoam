--- conflicted
+++ resolved
@@ -18,7 +18,6 @@
 numberOfSubdomains 3;
 
 method          scotch;
-<<<<<<< HEAD
 
 hierarchicalCoeffs
 {
@@ -26,7 +25,6 @@
      delta           0.001;
      order           xyz;
 }
-=======
->>>>>>> 9877c76c
+
 
 // ************************************************************************* //