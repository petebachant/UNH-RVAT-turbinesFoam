/*--------------------------------*- C++ -*----------------------------------*\
| =========                 |                                                 |
| \\      /  F ield         | OpenFOAM: The Open Source CFD Toolbox           |
|  \\    /   O peration     | Version:  2.4.x                                 |
|   \\  /    A nd           | Web:      www.OpenFOAM.org                      |
|    \\/     M anipulation  |                                                 |
\*---------------------------------------------------------------------------*/
FoamFile
{
    version     2.0;
    format      ascii;
    class       dictionary;
    object      fvSchemes;
}
// * * * * * * * * * * * * * * * * * * * * * * * * * * * * * * * * * * * * * //

ddtSchemes
{
    default         backward;
}

gradSchemes
{
    default         Gauss linear;
    grad(p)         Gauss linear;
    grad(U)         cellLimited Gauss linear 1;
}

divSchemes
{
    default         none;
    div(phi,U)      bounded Gauss linearUpwind grad(U);
    div(phi,k)      bounded Gauss upwind;
    div(phi,epsilon) bounded Gauss upwind;
    div(phi,R)      bounded Gauss upwind;
    div(R)          Gauss linear;
    div(phi,nuTilda) bounded Gauss upwind;
    div((nuEff*dev(T(grad(U))))) Gauss linear;
<<<<<<< HEAD
    div(phi,B)      Gauss limitedLinear 1;
    div(B)          Gauss linear;
=======
    div((nuEff*dev2(T(grad(U))))) Gauss linear;
>>>>>>> b5ccda0b
}

laplacianSchemes
{
    default             Gauss linear limited corrected 0.333;
}

interpolationSchemes
{
    default             linear;
}

snGradSchemes
{
    default             limited corrected 0.333;
}

fluxRequired
{
    default             no;
    p;
}


// ************************************************************************* //<|MERGE_RESOLUTION|>--- conflicted
+++ resolved
@@ -36,12 +36,9 @@
     div(R)          Gauss linear;
     div(phi,nuTilda) bounded Gauss upwind;
     div((nuEff*dev(T(grad(U))))) Gauss linear;
-<<<<<<< HEAD
     div(phi,B)      Gauss limitedLinear 1;
     div(B)          Gauss linear;
-=======
     div((nuEff*dev2(T(grad(U))))) Gauss linear;
->>>>>>> b5ccda0b
 }
 
 laplacianSchemes
