/*--------------------------------*- C++ -*----------------------------------*\
| =========                 |                                                 |
| \\      /  F ield         | OpenFOAM: The Open Source CFD Toolbox           |
|  \\    /   O peration     | Version:  2.4.x                                 |
|   \\  /    A nd           | Web:      www.OpenFOAM.org                      |
|    \\/     M anipulation  |                                                 |
\*---------------------------------------------------------------------------*/
FoamFile
{
    version     2.0;
    format      ascii;
    class       volScalarField;
    object      p;
}
// * * * * * * * * * * * * * * * * * * * * * * * * * * * * * * * * * * * * * //

#include        "include/initialConditions"

dimensions      [0 2 -2 0 0 0 0];

internalField   uniform $pressure;

boundaryField
{
<<<<<<< HEAD
    //- Set patchGroups for constraint patches
    #includeEtc "caseDicts/setConstraintTypes"

=======
>>>>>>> 97b9741c
    inlet
    {
        type            zeroGradient;
    }

    outlet
    {
        type            fixedValue;
        value           $internalField;
    }

    walls
    {
        type            zeroGradient;
    }

    top
    {
        type            zeroGradient;
    }

    bottom
    {
        type            zeroGradient;
    }

    "proc.*"
    {
        type            processor;
    }
}

// ************************************************************************* //<|MERGE_RESOLUTION|>--- conflicted
+++ resolved
@@ -22,12 +22,6 @@
 
 boundaryField
 {
-<<<<<<< HEAD
-    //- Set patchGroups for constraint patches
-    #includeEtc "caseDicts/setConstraintTypes"
-
-=======
->>>>>>> 97b9741c
     inlet
     {
         type            zeroGradient;
